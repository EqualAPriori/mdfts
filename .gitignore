--- conflicted
+++ resolved
@@ -17,9 +17,4 @@
 mdfts.iml
 
 # custom files
-<<<<<<< HEAD
-_t* 
-site/
-=======
-_t* #temporary test files
->>>>>>> e7b86c52
+_t* 