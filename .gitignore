# pyc files
*.pyc
__pycache__/

# build/distribution/packaging-related files
# see: https://stackoverflow.com/questions/3719243/best-practices-for-adding-gitignore-file-for-python-projects
build/
develop-eggs/
eggs/
.eggs/
*.egg-info/
*.egg
.installed.cfg

# IntelliJ files
<<<<<<< HEAD
mdfts.iml
=======
.idea
>>>>>>> 2165f141
<|MERGE_RESOLUTION|>--- conflicted
+++ resolved
@@ -13,8 +13,4 @@
 .installed.cfg
 
 # IntelliJ files
-<<<<<<< HEAD
-mdfts.iml
-=======
-.idea
->>>>>>> 2165f141
+.idea